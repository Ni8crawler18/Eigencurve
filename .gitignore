--- conflicted
+++ resolved
@@ -1,12 +1,5 @@
 models
 data
 test
-<<<<<<< HEAD
 node_modules
 pass.txt
-=======
-pass.txt
-
-9589045069 - Brig Puri
-email - query.deepak7@gmail.com
->>>>>>> 48e33154
